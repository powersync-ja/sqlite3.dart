--- conflicted
+++ resolved
@@ -213,8 +213,6 @@
     }
   }
 
-<<<<<<< HEAD
-=======
   Future<void> checkReadWrite() async {
     final result =
         await driver.executeAsync('check_read_write("", arguments[0])', []);
@@ -223,7 +221,6 @@
     }
   }
 
->>>>>>> b81d20ae
   Future<void> delete(StorageMode mode) async {
     await driver
         .executeAsync('delete_db(arguments[0], arguments[1])', [mode.name]);
