import 'dart:async';
import 'dart:js_interop';
import 'dart:js_interop_unsafe';
import 'dart:typed_data';

import 'package:sqlite3/wasm.dart' hide WorkerOptions;
import 'package:web/web.dart'
    hide Response, Request, FileSystem, Notification, Lock;

import 'types.dart';
import 'channel.dart';
import 'database.dart';
import 'protocol.dart';
import 'shared.dart';
import 'worker.dart';
<<<<<<< HEAD
=======

final class _CommitOrRollbackStream {
  StreamSubscription<Notification>? workerSubscription;
  final StreamController<void> controller = StreamController.broadcast();
}
>>>>>>> b81d20ae

final class RemoteDatabase implements Database {
  final WorkerConnection connection;
  final int databaseId;

  var _isClosed = false;

  StreamSubscription<Notification>? _updateNotificationSubscription;
  final StreamController<SqliteUpdate> _updates = StreamController.broadcast();

  final _CommitOrRollbackStream _commits = _CommitOrRollbackStream();
  final _CommitOrRollbackStream _rollbacks = _CommitOrRollbackStream();

  RemoteDatabase({required this.connection, required this.databaseId}) {
    _updates
      ..onListen = (() {
        _updateNotificationSubscription ??=
            connection.notifications.stream.listen((notification) {
          if (notification case UpdateNotification()) {
            if (notification.databaseId == databaseId) {
              _updates.add(notification.update);
            }
          }
        });
        _requestStreamUpdates(MessageType.updateRequest, true);
      })
      ..onCancel = (() {
        _updateNotificationSubscription?.cancel();
        _updateNotificationSubscription = null;
        _requestStreamUpdates(MessageType.updateRequest, false);
      });

    _setupCommitOrRollbackStream(
        _commits, MessageType.commitRequest, MessageType.notifyCommit);
    _setupCommitOrRollbackStream(
        _rollbacks, MessageType.rollbackRequest, MessageType.notifyRollback);
  }

  void _setupCommitOrRollbackStream(
    _CommitOrRollbackStream stream,
    MessageType requestSubscription,
    MessageType notificationType,
  ) {
    stream.controller
      ..onListen = (() {
        stream.workerSubscription ??=
            connection.notifications.stream.listen((notification) {
          if (notification case EmptyNotification(type: final type)) {
            if (notification.databaseId == databaseId &&
                type == notificationType) {
              stream.controller.add(null);
            }
          }
        });
        _requestStreamUpdates(requestSubscription, true);
      })
      ..onCancel = (() {
        stream.workerSubscription?.cancel();
        stream.workerSubscription = null;
        _requestStreamUpdates(requestSubscription, false);
      });
  }

  void _requestStreamUpdates(MessageType streamType, bool subscribe) {
    if (!_isClosed) {
      connection.sendRequest(
        StreamRequest(
          type: streamType,
          action: subscribe,
          requestId: 0, // filled out in sendRequest
          databaseId: databaseId,
        ),
        MessageType.simpleSuccessResponse,
      );
    }
  }

  @override
  Future<void> get closed {
    return connection.closed;
  }

  @override
  Future<void> dispose() async {
    _isClosed = true;
    await (
      _updates.close(),
      _rollbacks.controller.close(),
      _commits.controller.close(),
      connection.sendRequest(
          CloseDatabase(requestId: 0, databaseId: databaseId),
          MessageType.simpleSuccessResponse)
    ).wait;
  }

  @override
  Future<JSAny?> customRequest(JSAny? request) async {
    final response = await connection.sendRequest(
      CustomRequest(requestId: 0, payload: request, databaseId: databaseId),
      MessageType.simpleSuccessResponse,
    );
    return response.response;
  }

  @override
  Future<void> execute(String sql,
      [List<Object?> parameters = const []]) async {
    await connection.sendRequest(
      RunQuery(
        requestId: 0,
        databaseId: databaseId,
        sql: sql,
        parameters: parameters,
        returnRows: false,
      ),
      MessageType.simpleSuccessResponse,
    );
  }

  @override
  late final FileSystem fileSystem = RemoteFileSystem(this);

  @override
  Future<int> get lastInsertRowId async {
    final result = await select('select last_insert_rowid();');
    return result.single.columnAt(0) as int;
  }

  @override
  Future<ResultSet> select(String sql,
      [List<Object?> parameters = const []]) async {
    final response = await connection.sendRequest(
      RunQuery(
        requestId: 0,
        databaseId: databaseId,
        sql: sql,
        parameters: parameters,
        returnRows: true,
      ),
      MessageType.rowsResponse,
    );

    return response.resultSet;
  }

  @override
  Future<void> setUserVersion(int version) async {
    await execute('pragma user_version = ?', [version]);
  }

  @override
  Stream<SqliteUpdate> get updates => _updates.stream;

  @override
  Stream<void> get rollbacks => _rollbacks.controller.stream;

  @override
  Stream<void> get commits => _commits.controller.stream;

  @override
  Future<int> get userVersion async {
    final result = await select('pragma user_version;');
    return result.single.columnAt(0) as int;
  }

  @override
  Future<SqliteWebEndpoint> additionalConnection() async {
    final response = await connection.sendRequest(
      OpenAdditonalConnection(requestId: 0, databaseId: databaseId),
      MessageType.endpointResponse,
    );
    final endpoint = response.endpoint;
    return (endpoint.port, endpoint.lockName!);
  }
}

final class RemoteFileSystem implements FileSystem {
  final RemoteDatabase database;

  RemoteFileSystem(this.database);

  @override
  Future<bool> exists(FileType type) async {
    final response = await database.connection.sendRequest(
      FileSystemExistsQuery(
        databaseId: database.databaseId,
        fsType: type,
        requestId: 0,
      ),
      MessageType.simpleSuccessResponse,
    );

    return (response.response as JSBoolean).toDart;
  }

  @override
  Future<void> flush() async {
    await database.connection.sendRequest(
      FileSystemFlushRequest(databaseId: database.databaseId, requestId: 0),
      MessageType.simpleSuccessResponse,
    );
  }

  @override
  Future<Uint8List> readFile(FileType type) async {
    final response = await database.connection.sendRequest(
      FileSystemAccess(
        databaseId: database.databaseId,
        requestId: 0,
        buffer: null,
        fsType: type,
      ),
      MessageType.simpleSuccessResponse,
    );

    final buffer = (response.response as JSArrayBuffer);
    return buffer.toDart.asUint8List();
  }

  @override
  Future<void> writeFile(FileType type, Uint8List content) async {
    // We need to copy since we're about to transfer contents over
    final copy = Uint8List(content.length)..setAll(0, content);

    await database.connection.sendRequest(
      FileSystemAccess(
        databaseId: database.databaseId,
        requestId: 0,
        buffer: copy.buffer.toJS,
        fsType: type,
      ),
      MessageType.simpleSuccessResponse,
    );
  }
}

final class WorkerConnection extends ProtocolChannel {
  final StreamController<Notification> notifications =
      StreamController.broadcast();

  WorkerConnection(super.channel) {
    closed.whenComplete(notifications.close);
  }

  @override
  Future<Response> handleRequest(Request request) {
    // TODO: implement handleRequest
    throw UnimplementedError();
  }

  @override
  void handleNotification(Notification notification) {
    notifications.add(notification);
  }
}

final class DatabaseClient implements WebSqlite {
  final Uri workerUri;
  final Uri wasmUri;
  final DatabaseController _localController;

  final Lock _startWorkersLock = Lock();
  bool _startedWorkers = false;
  WorkerConnection? _connectionToDedicated;
  WorkerConnection? _connectionToShared;
  WorkerConnection? _connectionToDedicatedInShared;

  WorkerConnection? _connectionToLocal;

  final Set<MissingBrowserFeature> _missingFeatures = {};

  DatabaseClient(this.workerUri, this.wasmUri, this._localController);

  Future<void> startWorkers() {
    return _startWorkersLock.synchronized(() async {
      if (_startedWorkers) {
        return;
      }
      _startedWorkers = true;

      await _startDedicated();
      await _startShared();
    });
  }

  Future<void> _startDedicated() async {
    if (globalContext.has('Worker')) {
      final Worker dedicated;
      try {
        dedicated = Worker(
          workerUri.toString().toJS,
          WorkerOptions(name: 'sqlite3_worker'),
        );
      } on Object {
        _missingFeatures.add(MissingBrowserFeature.dedicatedWorkers);
        return;
      }

      final (endpoint, channel) = await createChannel();
      ConnectRequest(endpoint: endpoint, requestId: 0).sendToWorker(dedicated);

      _connectionToDedicated =
          WorkerConnection(channel.injectErrorsFrom(dedicated));
    } else {
      _missingFeatures.add(MissingBrowserFeature.dedicatedWorkers);
    }
  }

  Future<void> _startShared() async {
    if (globalContext.has('SharedWorker')) {
      final SharedWorker shared;
      try {
        shared = SharedWorker(workerUri.toString().toJS);
      } on Object {
        _missingFeatures.add(MissingBrowserFeature.sharedWorkers);
        return;
      }

      shared.port.start();

      final (endpoint, channel) = await createChannel();
      ConnectRequest(endpoint: endpoint, requestId: 0).sendToPort(shared.port);

      _connectionToShared = WorkerConnection(channel.injectErrorsFrom(shared));
    } else {
      _missingFeatures.add(MissingBrowserFeature.sharedWorkers);
    }
  }

  Future<WorkerConnection> _connectToDedicatedInShared() {
    return _startWorkersLock.synchronized(() async {
      if (_connectionToDedicatedInShared case final conn?) {
        return conn;
      }

      final (endpoint, channel) = await createChannel();
      await _connectionToShared!.sendRequest(
          ConnectRequest(requestId: 0, endpoint: endpoint),
          MessageType.simpleSuccessResponse);

      return _connectionToDedicatedInShared = WorkerConnection(channel);
    });
  }

  Future<WorkerConnection> _connectToLocal() async {
    return _startWorkersLock.synchronized(() async {
      if (_connectionToLocal case final conn?) {
        return conn;
      }

      final local = Local();
      final (endpoint, channel) = await createChannel();
      WorkerRunner(_localController, environment: local).handleRequests();
      local
          .addTopLevelMessage(ConnectRequest(requestId: 0, endpoint: endpoint));

      return _connectionToLocal = WorkerConnection(channel);
    });
  }

  @override
  Future<void> deleteDatabase(
      {required String name, required StorageMode storage}) async {
    switch (storage) {
      case StorageMode.opfs:
        await SimpleOpfsFileSystem.deleteFromStorage(pathForOpfs(name));
      case StorageMode.indexedDb:
        await IndexedDbFileSystem.deleteDatabase(name);
      case StorageMode.inMemory:
    }
  }

  @override
  Future<void> deleteDatabase(
      {required String name, required StorageMode storage}) async {
    switch (storage) {
      case StorageMode.opfs:
        await SimpleOpfsFileSystem.deleteFromStorage(pathForOpfs(name));
      case StorageMode.indexedDb:
        await IndexedDbFileSystem.deleteDatabase(name);
      case StorageMode.inMemory:
    }
  }

  @override
  Future<FeatureDetectionResult> runFeatureDetection(
      {String? databaseName}) async {
    await startWorkers();

    final existing = <ExistingDatabase>{};
    final available = <(StorageMode, AccessMode)>[];
    var workersReportedIndexedDbSupport = false;

    Future<void> dedicatedCompatibilityCheck(
        WorkerConnection connection) async {
      SimpleSuccessResponse response;
      try {
        response = await connection.sendRequest(
          CompatibilityCheck(
            requestId: 0,
            type: MessageType.dedicatedCompatibilityCheck,
            databaseName: databaseName,
          ),
          MessageType.simpleSuccessResponse,
        );
      } on Object {
        return;
      }

      final result = CompatibilityResult.fromJS(response.response as JSObject);
      existing.addAll(result.existingDatabases);
      available.add((StorageMode.inMemory, AccessMode.throughDedicatedWorker));

      if (result.canUseIndexedDb) {
        available
            .add((StorageMode.indexedDb, AccessMode.throughDedicatedWorker));

        workersReportedIndexedDbSupport = true;
      } else {
        _missingFeatures.add(MissingBrowserFeature.indexedDb);
      }

      // For the OPFS storage layer in dedicated workers, we're spawning two
      // nested workers communicating through a synchronous channel created by
      // Atomics and SharedArrayBuffers.
      if (result.canUseOpfs &&
          result.supportsSharedArrayBuffers &&
          result.dedicatedWorkersCanNest) {
        available.add((StorageMode.opfs, AccessMode.throughDedicatedWorker));
      } else {
        if (!result.canUseOpfs) {
          _missingFeatures.add(MissingBrowserFeature.fileSystemAccess);
        }
        if (!result.supportsSharedArrayBuffers) {
          _missingFeatures.add(MissingBrowserFeature.sharedArrayBuffers);
        }
        if (!result.dedicatedWorkersCanNest) {
          _missingFeatures.add(MissingBrowserFeature.dedicatedWorkersCanNest);
        }
      }
    }

    Future<void> sharedCompatibilityCheck(WorkerConnection connection) async {
      SimpleSuccessResponse response;
      try {
        response = await connection.sendRequest(
          CompatibilityCheck(
            requestId: 0,
            type: MessageType.sharedCompatibilityCheck,
            databaseName: databaseName,
          ),
          MessageType.simpleSuccessResponse,
        );
      } on Object {
        return;
      }

      final result = CompatibilityResult.fromJS(response.response as JSObject);

      if (result.canUseIndexedDb) {
        workersReportedIndexedDbSupport = true;
        available.add((StorageMode.indexedDb, AccessMode.throughSharedWorker));
      } else {
        _missingFeatures.add(MissingBrowserFeature.indexedDb);
      }

      if (result.canUseOpfs) {
        available.add((StorageMode.opfs, AccessMode.throughSharedWorker));
      } else if (result.sharedCanSpawnDedicated) {
        // Only report OPFS as unavailable if we can spawn dedicated workers.
        // If we can't, it's known that we can't use OPFS.
        _missingFeatures.add(MissingBrowserFeature.fileSystemAccess);
      }

      available.add((StorageMode.inMemory, AccessMode.throughSharedWorker));
      if (!result.sharedCanSpawnDedicated) {
        _missingFeatures
            .add(MissingBrowserFeature.dedicatedWorkersInSharedWorkers);
      }
    }

    if (_connectionToDedicated case final dedicated?) {
      await dedicatedCompatibilityCheck(dedicated);
    }
    if (_connectionToShared case final shared?) {
      await sharedCompatibilityCheck(shared);
    }

    available.add((StorageMode.inMemory, AccessMode.inCurrentContext));
    if (workersReportedIndexedDbSupport || await checkIndexedDbSupport()) {
      // If the workers can use IndexedDb, so can we.
      available.add((StorageMode.indexedDb, AccessMode.inCurrentContext));
    }

    return FeatureDetectionResult(
      missingFeatures: _missingFeatures.toList(),
      existingDatabases: existing.toList(),
      availableImplementations: available,
    );
  }

  Future<Database> connectToExisting(SqliteWebEndpoint endpoint) async {
    final channel = WorkerConnection(
        WebEndpoint(port: endpoint.$1, lockName: endpoint.$2).connect());

    return RemoteDatabase(
      connection: channel,
      // The database id for this pre-existing connection is always zero.
      // It gets assigned by the worker handling the OpenAdditonalConnection
      // request.
      databaseId: 0,
    );
  }

  @override
  Future<Database> connect(String name, StorageMode type, AccessMode access,
      {bool onlyOpenVfs = false}) async {
    await startWorkers();

    WorkerConnection connection;
    bool shared;
    switch (access) {
      case AccessMode.throughSharedWorker:
        if (type == StorageMode.opfs) {
          // Shared workers don't support OPFS, but we can spawn a dedicated
          // worker inside of the shared worker and connect to that one.
          connection = await _connectToDedicatedInShared();
        } else {
          connection = _connectionToShared!;
        }

        shared = true;
      case AccessMode.throughDedicatedWorker:
        connection = _connectionToDedicated!;
        shared = false;
      case AccessMode.inCurrentContext:
        connection = await _connectToLocal();
        shared = false;
    }

    final response = await connection.sendRequest(
      OpenRequest(
        requestId: 0,
        wasmUri: wasmUri,
        databaseName: name,
        storageMode: type.resolveToVfs(shared),
        onlyOpenVfs: onlyOpenVfs,
      ),
      MessageType.simpleSuccessResponse,
    );
    return RemoteDatabase(
      connection: connection,
      databaseId: (response.response as JSNumber).toDartInt,
    );
  }

  @override
  Future<ConnectToRecommendedResult> connectToRecommended(String name,
      {bool onlyOpenVfs = false}) async {
    final probed = await runFeatureDetection(databaseName: name);

    // If we have an existing database in storage, we want to keep using that
    // format to avoid data loss (e.g. after a browser update that enables a
    // otherwise preferred storage implementation). In the future, we might want
    // to consider migrating between storage implementations as well.
    final availableImplementations = probed.availableImplementations.toList();

    checkExisting:
    for (final (location, name) in probed.existingDatabases) {
      if (name == name) {
        // If any of the implementations for this location is still availalable,
        // we want to use it instead of another location.
        final locationIsAccessible =
            availableImplementations.any((e) => e.$1 == location);
        if (locationIsAccessible) {
          availableImplementations.removeWhere((e) => e.$1 != location);
          break checkExisting;
        }
      }
    }

    // Enum values are ordered by preferrability, so just pick the best option
    // left.
    availableImplementations.sort(preferrableMode);

    final (storage, access) = availableImplementations.firstOrNull ??
        (StorageMode.inMemory, AccessMode.inCurrentContext);
    final database =
        await connect(name, storage, access, onlyOpenVfs: onlyOpenVfs);

    return ConnectToRecommendedResult(
      database: database,
      features: probed,
      storage: storage,
      access: access,
    );
  }

  /// Compares available ways to access databases by the performance and
  /// and reliability of the implementation.
  ///
  /// Returns negative values if `a` is more preferrable than `b` and positive
  /// values if `b` is more preferrable than `a`.
  static int preferrableMode(
      (StorageMode, AccessMode) a, (StorageMode, AccessMode) b) {
    // First, prefer OPFS (an actual file system API) over IndexedDB, a custom
    // file system implementation.
    if (a.$1 != b.$1) {
      return a.$1.index.compareTo(b.$1.index);
    }

    // In a storage API, prefer shared workers which cause less contention
    // because we can actually share database resources between tabs.
    return a.$2.index.compareTo(b.$2.index);
  }
}

extension on StorageMode {
  FileSystemImplementation resolveToVfs(bool shared) {
    return switch (this) {
      StorageMode.opfs => shared
          ? FileSystemImplementation.opfsShared
          : FileSystemImplementation.opfsLocks,
      StorageMode.indexedDb => FileSystemImplementation.indexedDb,
      StorageMode.inMemory => FileSystemImplementation.inMemory,
    };
  }
}<|MERGE_RESOLUTION|>--- conflicted
+++ resolved
@@ -13,14 +13,11 @@
 import 'protocol.dart';
 import 'shared.dart';
 import 'worker.dart';
-<<<<<<< HEAD
-=======
 
 final class _CommitOrRollbackStream {
   StreamSubscription<Notification>? workerSubscription;
   final StreamController<void> controller = StreamController.broadcast();
 }
->>>>>>> b81d20ae
 
 final class RemoteDatabase implements Database {
   final WorkerConnection connection;
