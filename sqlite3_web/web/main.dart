--- conflicted
+++ resolved
@@ -16,11 +16,8 @@
 
 Database? database;
 int updates = 0;
-<<<<<<< HEAD
-=======
 int commits = 0;
 int rollbacks = 0;
->>>>>>> b81d20ae
 bool listeningForUpdates = false;
 
 void main() {
@@ -31,15 +28,11 @@
   });
   _addCallbackForWebDriver('get_updates', (arg) async {
     listenForUpdates();
-<<<<<<< HEAD
-    return updates.toJS;
-=======
     return [
       updates.toJS,
       commits.toJS,
       rollbacks.toJS,
     ].toJS;
->>>>>>> b81d20ae
   });
   _addCallbackForWebDriver('open', (arg) => _open(arg, false));
   _addCallbackForWebDriver('open_only_vfs', (arg) => _open(arg, true));
@@ -80,8 +73,6 @@
         .deleteDatabase(name: databaseName, storage: storage);
     return true.toJS;
   });
-<<<<<<< HEAD
-=======
   _addCallbackForWebDriver('check_read_write', (arg) async {
     final vfs = database!.fileSystem;
 
@@ -105,7 +96,6 @@
 
     return null;
   });
->>>>>>> b81d20ae
 
   document.getElementById('selfcheck')?.onClick.listen((event) async {
     print('starting');
@@ -195,11 +185,8 @@
   if (!listeningForUpdates) {
     listeningForUpdates = true;
     database!.updates.listen((_) => updates++);
-<<<<<<< HEAD
-=======
     database!.commits.listen((_) => commits++);
     database!.rollbacks.listen((_) => rollbacks++);
->>>>>>> b81d20ae
   }
 }
 
