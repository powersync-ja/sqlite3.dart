--- conflicted
+++ resolved
@@ -1,8 +1,3 @@
-<<<<<<< HEAD
-## 0.2.1
-
-- Add `WebSqlite.deleteDatabase` to delete databases.
-=======
 ## 0.2.2
 
 - Recover from worker errors at startup.
@@ -11,7 +6,6 @@
 
 - Add `WebSqlite.deleteDatabase` to delete databases.
 - Support opening databases without workers.
->>>>>>> b81d20ae
 
 ## 0.2.0
 
