<<<<<<< HEAD
=======
## 0.5.29

- Upgrade sqlite to version `3.38.0`.

>>>>>>> b81d20ae
## 0.5.28

- Upgrade sqlite to version `3.37.2`.

## 0.5.27

- Upgrade sqlite to version `3.47.1`.
- In addition to CocoaPods, this package now supports the Swift Package Manager
  for iOS and macOS builds.

## 0.5.26

- Upgrade sqlite to version `3.47.0`.

## 0.5.25

- Support 16KiB page sizes on Android 15.

## 0.5.24

- Enable the [dbstat](https://www.sqlite.org/dbstat.html) compile-time option.

## 0.5.23

- Enable extension loading on Windows and Linux to match the compile options
  used on other platforms.

## 0.5.22

- Upgrade sqlite to version `3.46.0`.

## 0.5.21

- Upgrade sqlite to version `3.45.3`.

## 0.5.20

- Upgrade sqlite to version `3.45.1`.

## 0.5.19+1

- Upgrade sqlite to version `3.45.0`.

## 0.5.18

- Upgrade sqlite to version `3.44.0`.

## 0.5.17

- Upgrade sqlite to version `3.43.1`.

## 0.5.16

- Upgrade sqlite to version `3.43.0`.

## 0.5.15

- Upgrade sqlite to version `3.41.2`.

## 0.5.14

- Support Android projects built with Gradle 8.

## 0.5.13

- Upgrade sqlite to version `3.41.0`.

## 0.5.12

- Upgrade sqlite to version `3.40.0`.

## 0.5.11+1

- Upgrade sqlite3 to version `3.39.4`.
- Fix a compilation warning on Windows.
- Stop bundling `spellfix1` on platforms where that was still the case by
  default.

## 0.5.10

- Upgrade sqlite to version `3.39.3`.
- Consistently compile sqlite3 with `-DSQLITE_THREADSAFE=1` on all platforms.

## 0.5.9

- Upgrade sqlite to version `3.39.2`.

## 0.5.8

- Upgrade sqlite to version `3.39.0`

## 0.5.7

- Update sqlite to version `3.38.5`

## 0.5.6

- Update sqlite to version `3.38.3`

## 0.5.5

- Update sqlite to version `3.38.2`
- Linux is now supported without additional setup.
- Windows is now supported without additional setup.

## 0.5.4

- Update sqlite to version `3.38.0`

## 0.5.3

- Update sqlite to version `3.37.2`

## 0.5.2

- Update sqlite to version `3.37.0`

## 0.5.1

- Update sqlite to version `3.36.0`

## 0.5.0

- Also include sqlite when building for macOS

## 0.4.3

- Upgrade to sqlite3 version 3.35.4 on iOS as well

## 0.4.2

- Upgrade to sqlite3 version 3.35.4 on Android

## 0.4.1

- Raise minimum SDK constraint to Dart 2.12

## 0.4.0

`0.4.0+1` fixes an issue causing sqlite3 libraries to be unavailable in the
compiled app. Please don't use `0.4.0`!

- Migrate native Android dependencies away from Bintray

## 0.3.0

- Add workaround for an apparent loader bug in Android 6.0.1 (see readme for details)

## 0.2.0

- Use ObjectiveC instead of Swift for the iOS plugin

## 0.1.0

- Add an empty Dart library to improve the pub score

## 0.0.1

- Initial release<|MERGE_RESOLUTION|>--- conflicted
+++ resolved
@@ -1,10 +1,7 @@
-<<<<<<< HEAD
-=======
 ## 0.5.29
 
 - Upgrade sqlite to version `3.38.0`.
 
->>>>>>> b81d20ae
 ## 0.5.28
 
 - Upgrade sqlite to version `3.37.2`.
