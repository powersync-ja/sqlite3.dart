group 'eu.simonbinder.sqlite3_flutter_libs'
version '1.0'

buildscript {
    repositories {
        mavenLocal()
        google()
        mavenCentral()
    }

    dependencies {
        classpath 'com.android.tools.build:gradle:8.0.1'
    }
}

apply plugin: 'com.android.library'

android {
    compileSdkVersion 32

    // Conditional for compatibility with AGP <4.2.
    if (project.android.hasProperty("namespace")) {
        namespace 'eu.simonbinder.sqlite3_flutter_libs'
    }

    defaultConfig {
        minSdkVersion 16
    }
    lintOptions {
        disable 'InvalidPackage'
    }
}

dependencies {
<<<<<<< HEAD
    implementation 'eu.simonbinder:sqlite3-native-library:3.46.1+1'
=======
    implementation 'eu.simonbinder:sqlite3-native-library:3.47.0'
>>>>>>> 79770f3a
}<|MERGE_RESOLUTION|>--- conflicted
+++ resolved
@@ -32,9 +32,5 @@
 }
 
 dependencies {
-<<<<<<< HEAD
-    implementation 'eu.simonbinder:sqlite3-native-library:3.46.1+1'
-=======
     implementation 'eu.simonbinder:sqlite3-native-library:3.47.0'
->>>>>>> 79770f3a
 }