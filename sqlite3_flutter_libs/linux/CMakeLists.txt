--- conflicted
+++ resolved
@@ -13,21 +13,13 @@
   # We can't really ask users to use a cmake that recent, so there's this if here.
   FetchContent_Declare(
     sqlite3
-<<<<<<< HEAD
-    URL https://sqlite.org/2024/sqlite-autoconf-3470200.tar.gz
-=======
     URL https://sqlite.org/2025/sqlite-autoconf-3480000.tar.gz
->>>>>>> b81d20ae
     DOWNLOAD_EXTRACT_TIMESTAMP NEW
   )
 else()
   FetchContent_Declare(
     sqlite3
-<<<<<<< HEAD
-    URL https://sqlite.org/2024/sqlite-autoconf-3470200.tar.gz
-=======
     URL https://sqlite.org/2025/sqlite-autoconf-3480000.tar.gz
->>>>>>> b81d20ae
   )
 endif()
 FetchContent_MakeAvailable(sqlite3)
