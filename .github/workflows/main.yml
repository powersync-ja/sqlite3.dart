name: CI

on:
  push:
    branches: ['**']
  pull_request:
    branches: [ main ]

jobs:
  compile_sqlite3:
    strategy:
      matrix:
        os: [windows-latest, ubuntu-latest, macos-latest]

    name: Compile sqlite3 for ${{ matrix.os }}
    runs-on: ${{ matrix.os }}
    env:
<<<<<<< HEAD
      SQLITE_YEAR: "2024"
      SQLITE_VERSION: "3470200"
=======
      SQLITE_YEAR: "2025"
      SQLITE_VERSION: "3480000"
>>>>>>> b81d20ae

    steps:
    - uses: actions/cache@v4
      id: cache_sqlite_build
      with:
        path: sqlite/out
<<<<<<< HEAD
        key: sqlite-v3-${{ runner.os }}-${{ env.SQLITE_VERSION }}
=======
        key: sqlite-v4-${{ runner.os }}-${{ env.SQLITE_VERSION }}
>>>>>>> b81d20ae
    - name: Compile sqlite3 on Linux
      if: steps.cache_sqlite_build.outputs.cache-hit != 'true' && runner.os == 'Linux'
      run: |
        mkdir sqlite
        cd sqlite
        curl https://sqlite.org/$SQLITE_YEAR/sqlite-autoconf-$SQLITE_VERSION.tar.gz --output sqlite.tar.gz
        tar zxvf sqlite.tar.gz
        cd sqlite-autoconf-$SQLITE_VERSION
        ./configure
        make -j
        mkdir ../out
        cp sqlite3 ../out
        cp .libs/libsqlite3.so ../out
        cp *.h ../out
<<<<<<< HEAD
=======
    - name: Compile sqlite3 on Linux (no autoinit)
      if: steps.cache_sqlite_build.outputs.cache-hit != 'true' && runner.os == 'Linux'
      working-directory: sqlite
      run: |
        curl https://www.sqlite.org/$SQLITE_YEAR/sqlite-amalgamation-$SQLITE_VERSION.zip --output sqlite.zip
        unzip sqlite.zip

        cd sqlite-amalgamation-$SQLITE_VERSION
        gcc -DSQLITE_OMIT_AUTOINIT=1 -c -fPIC sqlite3.c -o sqlite3.o
        gcc -shared sqlite3.o -o libsqlite3.so
        mkdir ../out/without_autoinit
        cp libsqlite3.so ../out/without_autoinit
>>>>>>> b81d20ae
    - name: Compile sqlite3 on macOS
      if: steps.cache_sqlite_build.outputs.cache-hit != 'true' && runner.os == 'macOS'
      run: |
        mkdir sqlite
        cd sqlite
        curl https://sqlite.org/$SQLITE_YEAR/sqlite-autoconf-$SQLITE_VERSION.tar.gz --output sqlite.tar.gz
        tar zxvf sqlite.tar.gz
        cd sqlite-autoconf-$SQLITE_VERSION
        ./configure
        make -j
        mkdir ../out
        cp sqlite3 ../out
        cp .libs/libsqlite3.dylib ../out
        cp *.h ../out
    - uses: ilammy/msvc-dev-cmd@v1
      if: steps.cache_sqlite_build.outputs.cache-hit != 'true' && runner.os == 'Windows'
    - name: Compile sqlite3 on Windows
      if: steps.cache_sqlite_build.outputs.cache-hit != 'true' && runner.os == 'Windows'
      run: |
        mkdir sqlite
        cd sqlite
        curl https://sqlite.org/$Env:SQLITE_YEAR/sqlite-autoconf-$Env:SQLITE_VERSION.tar.gz --output sqlite.tar.gz
        tar zxvf sqlite.tar.gz
        cd sqlite-autoconf-$Env:SQLITE_VERSION
        ./configure
        nmake /f Makefile.msc sqlite3.c
        "#define SQLITE_API __declspec(dllexport)" | Out-File -FilePath sqlite3e.c
        '#include "sqlite3.c"' | Out-File -FilePath sqlite3e.c -Append
        cl sqlite3e.c -link -dll -out:sqlite3.dll
        mkdir ../out
        cp sqlite3.dll ../out
        cp sqlite3.h ../out
        cp sqlite3ext.h ../out
        cp *.h ../out
    - name: Upload built sqlite3 binaries
      uses: actions/upload-artifact@v4
      with:
        name: sqlite3-${{ runner.os }}
        path: sqlite/out
        if-no-files-found: error
        retention-days: 1

  analyze:
    needs: [compile_sqlite3]
    strategy:
      matrix:
        package: [sqlite3, sqlite3_test]
        dart: [stable]

    name: Analyze on Dart ${{ matrix.dart }}
    runs-on: ubuntu-latest
    steps:
    - uses: actions/checkout@v4
    - uses: dart-lang/setup-dart@v1
      with:
        sdk: ${{ matrix.dart }}
    - uses: actions/cache@v4
      with:
        path: "${{ env.PUB_CACHE }}"
        key: dart-dependencies-${{ matrix.dart }}-${{ runner.os }}
        restore-keys: |
          dart-dependencies-${{ matrix.dart }}-
          dart-dependencies-

    - name: Pub get
      run: dart pub get
      working-directory: ${{ matrix.package }}

    - name: Format dart
      run: dart format --set-exit-if-changed .
      working-directory: ${{ matrix.package }}

    - name: Format native
      run: clang-format --Werror --dry-run --style=google assets/sqlite3.h assets/wasm/*.{c,h} test/**/*.c
      if: ${{ matrix.package == 'sqlite3' }}
      working-directory: sqlite3

    - name: Analyze
      run: dart analyze --fatal-infos lib/ test/
      working-directory: ${{ matrix.package }}

  test:
    needs: [analyze]
    strategy:
      matrix:
        os: [ubuntu-latest, windows-latest, macos-latest]
        dart: [stable, dev]

    name: Unit tests with Dart ${{ matrix.dart }} on ${{ matrix.os }}
    runs-on: ${{ matrix.os }}

    steps:
    - uses: actions/checkout@v4
    - uses: dart-lang/setup-dart@v1
      with:
        sdk: ${{ matrix.dart }}

    - name: Download compiled sqlite3
      if: runner.os == 'Linux' || runner.os == 'Windows' || runner.os == 'macOS'
      uses: actions/download-artifact@v4
      with:
        name: sqlite3-${{ runner.os }}
        path: sqlite/out

    - name: Install compiled sqlite3 (Linux)
      if: runner.os == 'Linux'
      run: |
        chmod a+x sqlite/out/sqlite3
        realpath sqlite/out >> $GITHUB_PATH
        echo "LD_LIBRARY_PATH=$(realpath sqlite/out)" >> $GITHUB_ENV
        echo "C_INCLUDE_PATH=$(realpath sqlite/out)" >> $GITHUB_ENV
    - name: Install compiled sqlite3 (macOS)
      if: runner.os == 'macOS'
      run: |
        chmod a+x sqlite/out/sqlite3
        echo "$(pwd)/sqlite/out" >> $GITHUB_PATH
        echo "DYLD_LIBRARY_PATH=$(pwd)/sqlite/out" >> $GITHUB_ENV
        echo "CPATH=$(pwd)/sqlite/out" >> $GITHUB_ENV
    - uses: ilammy/msvc-dev-cmd@v1
      if: runner.os == 'Windows'
    - name: Install compiled sqlite3 (Windows)
      if: runner.os == 'Windows'
      run: |
        echo $env:path
        Resolve-Path -Path "sqlite/out" >> $env:GITHUB_PATH
        "INCLUDE=" + $env:INCLUDE + ";" + (Resolve-Path -Path "sqlite/out") >> $env:GITHUB_EN

    - uses: actions/cache@v4
      with:
        path: "${{ env.PUB_CACHE }}"
        key: dart-dependencies-${{ matrix.dart }}-${{ runner.os }}
        restore-keys: |
          dart-dependencies-${{ matrix.dart }}-
          dart-dependencies-

    - name: Test sqlite3 package
      run: |
        dart pub get
        dart test -P ci
      working-directory: sqlite3/

<<<<<<< HEAD
=======
    - name: Test with SQLITE_OMIT_AUTOINIT
      if: runner.os == 'Linux'
      run: |
        ls $LD_LIBRARY_PATH
        dart run tool/check_compile_time_option.dart OMIT_AUTOINIT
        dart test -P ci
      env:
        LD_LIBRARY_PATH: ../sqlite/out/without_autoinit
      working-directory: sqlite3/

>>>>>>> b81d20ae
    - name: Test sqlite3_test package
      run: |
        dart pub get
        dart test
      working-directory: sqlite3_test/

    - name: Web tests
      run: |
<<<<<<< HEAD
        curl https://simon-public.fsn1.your-objectstorage.com/assets/sqlite3/2.6.0/sqlite3.wasm -o example/web/sqlite3.wasm
        curl https://simon-public.fsn1.your-objectstorage.com/assets/sqlite3/2.6.0/sqlite3mc.wasm -o example/web/sqlite3mc.wasm
=======
        curl https://simon-public.fsn1.your-objectstorage.com/assets/sqlite3/2.7.0/sqlite3.wasm -o example/web/sqlite3.wasm
        curl https://simon-public.fsn1.your-objectstorage.com/assets/sqlite3/2.7.0/sqlite3mc.wasm -o example/web/sqlite3mc.wasm
>>>>>>> b81d20ae
        dart test -P web -r expanded
      # If browsers behave differently on different platforms, surely that's not our fault...
      # So, only run browser tests on Linux to be faster.
      # todo: Something broke Dart web tests in Dart 2.18, it looks like this is related to finalizers
      if: runner.os == 'Linux'
      working-directory: sqlite3/

# The integration tests for android are currently broken (the emulator doesn't want to
# start up...)
#
#  integration_test_android:
#    runs-on: macos-latest
#    needs: [test]
#    strategy:
#      matrix:
#        test:
#          - flutter_libs
#          - sqlcipher_flutter
#    steps:
#      - uses: actions/checkout@v4
#      - uses: subosito/flutter-action@v2
#        with:
#          channel: dev
#      - name: pub get
#        working-directory: "integration_tests/${{ matrix.test }}"
#        run: flutter pub get
#
#      - name: run tests
#        uses: reactivecircus/android-emulator-runner@v2
#        with:
#          api-level: 29
#          script: flutter test integration_test
#          working-directory: "integration_tests/${{ matrix.test }}"

  integration_test_linux:
    needs: [test]
    runs-on: ubuntu-latest
    steps:
      - uses: actions/checkout@v4
      - uses: subosito/flutter-action@v2.4.0
      - name: Setup Flutter
        run: |
          flutter config --enable-linux-desktop
          sudo apt-get update -y
          sudo apt-get install -y clang cmake ninja-build pkg-config libgtk-3-dev liblzma-dev
          flutter --version

      - name: sqlite3 driver tests
        run: "flutter pub get && xvfb-run -a flutter test integration_test"
        working-directory: integration_tests/flutter_libs

      - name: sqlcipher driver tests
        run: "flutter pub get && xvfb-run -a flutter test integration_test"
        working-directory: integration_tests/sqlcipher_flutter

  # Shamelessly stolen from https://medium.com/flutter-community/run-flutter-driver-tests-on-github-actions-13c639c7e4ab

  integration_test_ios:
    if: "false" # Temporarily disabled since it causes timeouts
    needs: [test]
    runs-on: macos-latest
    steps:
      - name: List simulators
        run: "xcrun xctrace list devices"

      - name: Start simulator
        run: |
          IPHONE=$(xcrun xctrace list devices  2>&1 | grep -m 1 "iPhone" | awk -F'[()]' '{print $4}')
          xcrun simctl boot $IPHONE

      - uses: actions/checkout@v4
      - uses: subosito/flutter-action@v2.4.0

      - name: Flutter version
        run: flutter --version

      - name: sqlite3 driver tests
        run: "flutter pub get && flutter test integration_test"
        working-directory: integration_tests/flutter_libs

      - name: sqlcipher driver tests
        run: "flutter pub get && flutter test integration_test"
        working-directory: integration_tests/sqlcipher_flutter

  integration_test_macos:
    if: "false" # Temporarily disabled since it causes timeouts
    needs: [test]
    runs-on: macos-latest
    steps:
      - uses: actions/checkout@v4
      - uses: subosito/flutter-action@v2.4.0
      - name: Setup Flutter
        run: |
          flutter config --enable-macos-desktop
          flutter --version

      - name: sqlite3 driver tests
        run: "flutter pub get && flutter test integration_test"
        working-directory: integration_tests/flutter_libs

      - name: sqlcipher driver tests
        run: "flutter pub get && flutter test integration_test"
        working-directory: integration_tests/sqlcipher_flutter<|MERGE_RESOLUTION|>--- conflicted
+++ resolved
@@ -15,24 +15,15 @@
     name: Compile sqlite3 for ${{ matrix.os }}
     runs-on: ${{ matrix.os }}
     env:
-<<<<<<< HEAD
-      SQLITE_YEAR: "2024"
-      SQLITE_VERSION: "3470200"
-=======
       SQLITE_YEAR: "2025"
       SQLITE_VERSION: "3480000"
->>>>>>> b81d20ae
 
     steps:
     - uses: actions/cache@v4
       id: cache_sqlite_build
       with:
         path: sqlite/out
-<<<<<<< HEAD
-        key: sqlite-v3-${{ runner.os }}-${{ env.SQLITE_VERSION }}
-=======
         key: sqlite-v4-${{ runner.os }}-${{ env.SQLITE_VERSION }}
->>>>>>> b81d20ae
     - name: Compile sqlite3 on Linux
       if: steps.cache_sqlite_build.outputs.cache-hit != 'true' && runner.os == 'Linux'
       run: |
@@ -47,8 +38,6 @@
         cp sqlite3 ../out
         cp .libs/libsqlite3.so ../out
         cp *.h ../out
-<<<<<<< HEAD
-=======
     - name: Compile sqlite3 on Linux (no autoinit)
       if: steps.cache_sqlite_build.outputs.cache-hit != 'true' && runner.os == 'Linux'
       working-directory: sqlite
@@ -61,7 +50,6 @@
         gcc -shared sqlite3.o -o libsqlite3.so
         mkdir ../out/without_autoinit
         cp libsqlite3.so ../out/without_autoinit
->>>>>>> b81d20ae
     - name: Compile sqlite3 on macOS
       if: steps.cache_sqlite_build.outputs.cache-hit != 'true' && runner.os == 'macOS'
       run: |
@@ -203,8 +191,6 @@
         dart test -P ci
       working-directory: sqlite3/
 
-<<<<<<< HEAD
-=======
     - name: Test with SQLITE_OMIT_AUTOINIT
       if: runner.os == 'Linux'
       run: |
@@ -215,7 +201,6 @@
         LD_LIBRARY_PATH: ../sqlite/out/without_autoinit
       working-directory: sqlite3/
 
->>>>>>> b81d20ae
     - name: Test sqlite3_test package
       run: |
         dart pub get
@@ -224,13 +209,8 @@
 
     - name: Web tests
       run: |
-<<<<<<< HEAD
-        curl https://simon-public.fsn1.your-objectstorage.com/assets/sqlite3/2.6.0/sqlite3.wasm -o example/web/sqlite3.wasm
-        curl https://simon-public.fsn1.your-objectstorage.com/assets/sqlite3/2.6.0/sqlite3mc.wasm -o example/web/sqlite3mc.wasm
-=======
         curl https://simon-public.fsn1.your-objectstorage.com/assets/sqlite3/2.7.0/sqlite3.wasm -o example/web/sqlite3.wasm
         curl https://simon-public.fsn1.your-objectstorage.com/assets/sqlite3/2.7.0/sqlite3mc.wasm -o example/web/sqlite3mc.wasm
->>>>>>> b81d20ae
         dart test -P web -r expanded
       # If browsers behave differently on different platforms, surely that's not our fault...
       # So, only run browser tests on Linux to be faster.
