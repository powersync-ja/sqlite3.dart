--- conflicted
+++ resolved
@@ -40,11 +40,8 @@
 
   void registerVirtualFileSystem(VirtualFileSystem vfs, int makeDefault);
   void unregisterVirtualFileSystem(VirtualFileSystem vfs);
-<<<<<<< HEAD
-=======
 
   int sqlite3_initialize();
->>>>>>> b81d20ae
 }
 
 /// Combines a sqlite result code and the result object.
