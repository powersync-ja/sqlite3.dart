--- conflicted
+++ resolved
@@ -79,17 +79,9 @@
     return bindings.memory.readString(bindings.sqlite3_sourceid());
   }
 
-<<<<<<< HEAD
-  void sqlite3_initialize() {
-    final rc = bindings.sqlite3_initialize();
-    if (rc != 0) {
-      throw SqliteException(rc, 'sqlite3_initialize call failed');
-    }
-=======
   @override
   int sqlite3_initialize() {
     return bindings.sqlite3_initialize();
->>>>>>> b81d20ae
   }
 
   @override
@@ -101,10 +93,6 @@
     if (ptr == 0) {
       throw StateError('could not register vfs');
     }
-<<<<<<< HEAD
-    sqlite3_initialize();
-=======
->>>>>>> b81d20ae
     DartCallbacks.sqliteVfsPointer[vfs] = ptr;
   }
 
