// ignore_for_file: avoid_dynamic_calls
import 'dart:async';
import 'dart:convert';
import 'dart:js_interop';
import 'dart:typed_data';

import '../../wasm.dart';
import '../implementation/bindings.dart';
import 'bindings.dart';
import 'js_interop.dart';

import 'package:web/web.dart' as web;

// ignore_for_file: non_constant_identifier_names

typedef Pointer = int;

class WasmBindings {
  // We're compiling to 32bit wasm
  static const pointerSize = 4;

  final WasmInstance instance;
  final Memory memory;

  final DartCallbacks callbacks;

  final JSFunction _malloc,
      _free,
      _create_window,
      _create_collation,
      _create_scalar,
      _create_aggregate,
      _register_vfs,
      _unregister_vfs,
      _update_hooks,
      _sqlite3_libversion,
      _sqlite3_sourceid,
      _sqlite3_libversion_number,
      _sqlite3_open_v2,
      _sqlite3_close_v2,
      _sqlite3_extended_errcode,
      _sqlite3_errmsg,
      _sqlite3_errstr,
      _sqlite3_extended_result_codes,
      _sqlite3_exec,
      _sqlite3_free,
      _sqlite3_prepare_v3,
      _sqlite3_bind_parameter_count,
      _sqlite3_column_count,
      _sqlite3_column_name,
      _sqlite3_reset,
      _sqlite3_step,
      _sqlite3_column_type,
      _sqlite3_column_int64,
      _sqlite3_column_double,
      _sqlite3_column_bytes,
      _sqlite3_column_text,
      _sqlite3_column_blob,
      _sqlite3_bind_null,
      _sqlite3_bind_int64,
      _sqlite3_bind_double,
      _sqlite3_bind_text,
      _sqlite3_bind_blob64,
      _sqlite3_bind_parameter_index,
      _sqlite3_finalize,
      _sqlite3_changes,
      _sqlite3_last_insert_rowid,
      _sqlite3_user_data,
      _sqlite3_result_null,
      _sqlite3_result_int64,
      _sqlite3_result_double,
      _sqlite3_result_text,
      _sqlite3_result_blob64,
      _sqlite3_result_error,
      _sqlite3_value_type,
      _sqlite3_value_int64,
      _sqlite3_value_double,
      _sqlite3_value_bytes,
      _sqlite3_value_text,
      _sqlite3_value_blob,
      _sqlite3_aggregate_context,
      _sqlite3_get_autocommit,
      _sqlite3_stmt_readonly,
      _sqlite3_stmt_isexplain;

<<<<<<< HEAD
  final JSFunction? _sqlite3_db_config, _sqlite3_initialize;
=======
  // The released WASM bundle only exposes functions referenced in this file.
  // So, when we release a new version of `package:sqlite3` using additional
  // functions, we can't assume that existing bundles also have those functions.
  final JSFunction? _sqlite3_db_config,
      _sqlite3_initialize,
      _commit_hooks,
      _rollback_hooks;
>>>>>>> b81d20ae

  final Global _sqlite3_temp_directory;

  WasmBindings._(this.instance, _InjectedValues values)
      : memory = values.memory,
        callbacks = values.callbacks,
        _malloc = instance.functions['dart_sqlite3_malloc']!,
        _free = instance.functions['dart_sqlite3_free']!,
        _create_scalar =
            instance.functions['dart_sqlite3_create_scalar_function']!,
        _create_aggregate =
            instance.functions['dart_sqlite3_create_aggregate_function']!,
        _create_window =
            instance.functions['dart_sqlite3_create_window_function']!,
        _create_collation =
            instance.functions['dart_sqlite3_create_collation']!,
        _register_vfs = instance.functions['dart_sqlite3_register_vfs']!,
        _unregister_vfs = instance.functions['sqlite3_vfs_unregister']!,
        _update_hooks = instance.functions['dart_sqlite3_updates']!,
        _sqlite3_libversion = instance.functions['sqlite3_libversion']!,
        _sqlite3_sourceid = instance.functions['sqlite3_sourceid']!,
        _sqlite3_libversion_number =
            instance.functions['sqlite3_libversion_number']!,
        _sqlite3_open_v2 = instance.functions['sqlite3_open_v2']!,
        _sqlite3_close_v2 = instance.functions['sqlite3_close_v2']!,
        _sqlite3_extended_errcode =
            instance.functions['sqlite3_extended_errcode']!,
        _sqlite3_errmsg = instance.functions['sqlite3_errmsg']!,
        _sqlite3_errstr = instance.functions['sqlite3_errstr']!,
        _sqlite3_extended_result_codes =
            instance.functions['sqlite3_extended_result_codes']!,
        _sqlite3_exec = instance.functions['sqlite3_exec']!,
        _sqlite3_free = instance.functions['sqlite3_free']!,
        _sqlite3_prepare_v3 = instance.functions['sqlite3_prepare_v3']!,
        _sqlite3_bind_parameter_count =
            instance.functions['sqlite3_bind_parameter_count']!,
        _sqlite3_column_count = instance.functions['sqlite3_column_count']!,
        _sqlite3_column_name = instance.functions['sqlite3_column_name']!,
        _sqlite3_reset = instance.functions['sqlite3_reset']!,
        _sqlite3_step = instance.functions['sqlite3_step']!,
        _sqlite3_finalize = instance.functions['sqlite3_finalize']!,
        _sqlite3_column_type = instance.functions['sqlite3_column_type']!,
        _sqlite3_column_int64 = instance.functions['sqlite3_column_int64']!,
        _sqlite3_column_double = instance.functions['sqlite3_column_double']!,
        _sqlite3_column_bytes = instance.functions['sqlite3_column_bytes']!,
        _sqlite3_column_blob = instance.functions['sqlite3_column_blob']!,
        _sqlite3_column_text = instance.functions['sqlite3_column_text']!,
        _sqlite3_bind_null = instance.functions['sqlite3_bind_null']!,
        _sqlite3_bind_int64 = instance.functions['sqlite3_bind_int64']!,
        _sqlite3_bind_double = instance.functions['sqlite3_bind_double']!,
        _sqlite3_bind_text = instance.functions['sqlite3_bind_text']!,
        _sqlite3_bind_blob64 = instance.functions['sqlite3_bind_blob64']!,
        _sqlite3_bind_parameter_index =
            instance.functions['sqlite3_bind_parameter_index']!,
        _sqlite3_changes = instance.functions['sqlite3_changes']!,
        _sqlite3_last_insert_rowid =
            instance.functions['sqlite3_last_insert_rowid']!,
        _sqlite3_user_data = instance.functions['sqlite3_user_data']!,
        _sqlite3_result_null = instance.functions['sqlite3_result_null']!,
        _sqlite3_result_int64 = instance.functions['sqlite3_result_int64']!,
        _sqlite3_result_double = instance.functions['sqlite3_result_double']!,
        _sqlite3_result_text = instance.functions['sqlite3_result_text']!,
        _sqlite3_result_blob64 = instance.functions['sqlite3_result_blob64']!,
        _sqlite3_result_error = instance.functions['sqlite3_result_error']!,
        _sqlite3_value_type = instance.functions['sqlite3_value_type']!,
        _sqlite3_value_int64 = instance.functions['sqlite3_value_int64']!,
        _sqlite3_value_double = instance.functions['sqlite3_value_double']!,
        _sqlite3_value_bytes = instance.functions['sqlite3_value_bytes']!,
        _sqlite3_value_text = instance.functions['sqlite3_value_text']!,
        _sqlite3_value_blob = instance.functions['sqlite3_value_blob']!,
        _sqlite3_aggregate_context =
            instance.functions['sqlite3_aggregate_context']!,
        _sqlite3_get_autocommit = instance.functions['sqlite3_get_autocommit']!,
        _sqlite3_stmt_isexplain = instance.functions['sqlite3_stmt_isexplain']!,
        _sqlite3_stmt_readonly = instance.functions['sqlite3_stmt_readonly']!,
        _sqlite3_db_config = instance.functions['dart_sqlite3_db_config_int'],
        _sqlite3_initialize = instance.functions['sqlite3_initialize'],
<<<<<<< HEAD
=======
        _commit_hooks = instance.functions['dart_sqlite3_commits'],
        _rollback_hooks = instance.functions['dart_sqlite3_rollbacks'],
>>>>>>> b81d20ae
        _sqlite3_temp_directory = instance.globals['sqlite3_temp_directory']!

  // Note when adding new fields: We remove functions from the wasm module that
  // aren't referenced in Dart. We consider a symbol used when it appears in a
  // string literal in an initializer of this constructor (`tool/wasm_dce.dart`).
  // Keep in mind that new symbols can only be tested with release wasm builds
  // after adding them here and re-running the sqlite3 wasm build.
  {
    values.bindings = this;
  }

  static Future<WasmBindings> instantiateAsync(web.Response response) async {
    final injected = _InjectedValues();
    final instance = await WasmInstance.load(response, injected.injectedValues);

    return WasmBindings._(instance, injected);
  }

  JSFunction _checkForPresence(JSFunction? function, String name) {
    if (function == null) {
      throw UnsupportedError(
          '$name is not supported by WASM sqlite3, try upgrading to '
          'a more recent sqlite3.wasm');
    }

    return function;
  }

  Pointer allocateBytes(List<int> bytes, {int additionalLength = 0}) {
    final ptr = malloc(bytes.length + additionalLength);
    memory.asBytes
      ..setRange(ptr, ptr + bytes.length, bytes)
      ..fillRange(ptr + bytes.length, ptr + bytes.length + additionalLength, 0);

    return ptr;
  }

  Pointer allocateZeroTerminated(String string) {
    return allocateBytes(utf8.encode(string), additionalLength: 1);
  }

  Pointer malloc(int size) {
    return _malloc.callReturningInt(size.toJS);
  }

  void free(Pointer pointer) {
    _free.callReturningVoid(pointer.toJS);
  }

  void sqlite3_free(Pointer ptr) => _sqlite3_free.callReturningVoid(ptr.toJS);

  int sqlite3_initialize() {
    return switch (_sqlite3_initialize) {
      final fun? => fun.callReturningInt0(),
      null => 0,
    };
  }

  int create_scalar_function(
      Pointer db, Pointer functionName, int nArg, int eTextRep, int id) {
    return _create_scalar.callReturningInt5(
        db.toJS, functionName.toJS, nArg.toJS, eTextRep.toJS, id.toJS);
  }

  int create_aggregate_function(
      Pointer db, Pointer functionName, int nArg, int eTextRep, int id) {
    return _create_aggregate.callReturningInt5(
        db.toJS, functionName.toJS, nArg.toJS, eTextRep.toJS, id.toJS);
  }

  int create_window_function(
      Pointer db, Pointer functionName, int nArg, int eTextRep, int id) {
    final function = _checkForPresence(_create_window, 'createWindow');
    return function.callReturningInt5(
        db.toJS, functionName.toJS, nArg.toJS, eTextRep.toJS, id.toJS);
  }

  int create_collation(Pointer db, Pointer name, int eTextRep, int id) {
    final function = _checkForPresence(_create_collation, 'createCollation');
    return function.callReturningInt4(
        db.toJS, name.toJS, eTextRep.toJS, id.toJS);
  }

  Pointer dart_sqlite3_register_vfs(Pointer name, int dartId, int makeDefault) {
    return _register_vfs.callReturningInt3(
        name.toJS, dartId.toJS, makeDefault.toJS);
  }

  int sqlite3_vfs_unregister(Pointer vfs) {
    return _unregister_vfs.callReturningInt(vfs.toJS);
  }

  int sqlite3_libversion() => _sqlite3_libversion.callReturningInt0();

  Pointer sqlite3_sourceid() => _sqlite3_sourceid.callReturningInt0();

  int sqlite3_libversion_number() =>
      _sqlite3_libversion_number.callReturningInt0();

  int sqlite3_open_v2(Pointer filename, Pointer ppDb, int flags, Pointer zVfs) {
    return _sqlite3_open_v2.callReturningInt4(
        filename.toJS, ppDb.toJS, flags.toJS, zVfs.toJS);
  }

  int sqlite3_close_v2(Pointer db) =>
      _sqlite3_close_v2.callReturningInt(db.toJS);

  int sqlite3_extended_errcode(Pointer db) =>
      _sqlite3_extended_errcode.callReturningInt(db.toJS);

  Pointer sqlite3_errmsg(Pointer db) =>
      _sqlite3_errmsg.callReturningInt(db.toJS);

  Pointer sqlite3_errstr(int resultCode) =>
      _sqlite3_errstr.callReturningInt(resultCode.toJS);

  int sqlite3_extended_result_codes(Pointer db, int onoff) {
    return _sqlite3_extended_result_codes.callReturningInt2(
        db.toJS, onoff.toJS);
  }

  /// Pass a non-negative [id] to enable update tracking on the db, a negative
  /// one to stop it.
  void dart_sqlite3_updates(Pointer db, int id) {
    _update_hooks.callReturningVoid2(db.toJS, id.toJS);
  }

  void dart_sqlite3_commits(Pointer db, int id) {
    return _commit_hooks!.callReturningVoid2(db.toJS, id.toJS);
  }

  void dart_sqlite3_rollbacks(Pointer db, int id) {
    return _rollback_hooks!.callReturningVoid2(db.toJS, id.toJS);
  }

  int sqlite3_exec(Pointer db, Pointer sql, Pointer callback,
      Pointer callbackArg, Pointer errorOut) {
    return _sqlite3_exec.callReturningInt5(
        db.toJS, sql.toJS, callback.toJS, callbackArg.toJS, errorOut.toJS);
  }

  int sqlite3_prepare_v3(Pointer db, Pointer sql, int length, int prepFlags,
      Pointer ppStmt, Pointer pzTail) {
    return _sqlite3_prepare_v3.callReturningInt6(db.toJS, sql.toJS, length.toJS,
        prepFlags.toJS, ppStmt.toJS, pzTail.toJS);
  }

  int sqlite3_bind_parameter_count(Pointer stmt) {
    return _sqlite3_bind_parameter_count.callReturningInt(stmt.toJS);
  }

  int sqlite3_bind_null(Pointer stmt, int index) {
    return _sqlite3_bind_null.callReturningInt2(stmt.toJS, index.toJS);
  }

  int sqlite3_bind_int64(Pointer stmt, int index, BigInt value) {
    return _sqlite3_bind_int64.callReturningInt3(
        stmt.toJS, index.toJS, JsBigInt.fromBigInt(value).jsObject);
  }

  int sqlite3_bind_int(Pointer stmt, int index, int value) {
    return _sqlite3_bind_int64.callReturningInt3(
        stmt.toJS, index.toJS, JsBigInt.fromInt(value).jsObject);
  }

  int sqlite3_bind_double(Pointer stmt, int index, double value) {
    return _sqlite3_bind_double.callReturningInt3(
        stmt.toJS, index.toJS, value.toJS);
  }

  int sqlite3_bind_text(
      Pointer stmt, int index, Pointer text, int length, Pointer a) {
    return _sqlite3_bind_text.callReturningInt5(
        stmt.toJS, index.toJS, text.toJS, length.toJS, a.toJS);
  }

  int sqlite3_bind_blob64(
      Pointer stmt, int index, Pointer test, int length, Pointer a) {
    return _sqlite3_bind_blob64.callReturningInt5(stmt.toJS, index.toJS,
        test.toJS, JsBigInt.fromInt(length).jsObject, a.toJS);
  }

  int sqlite3_bind_parameter_index(Pointer statement, Pointer key) {
    return _sqlite3_bind_parameter_index.callReturningInt2(
        statement.toJS, key.toJS);
  }

  int sqlite3_column_count(Pointer stmt) {
    return _sqlite3_column_count.callReturningInt(stmt.toJS);
  }

  Pointer sqlite3_column_name(Pointer stmt, int index) {
    return _sqlite3_column_name.callReturningInt2(stmt.toJS, index.toJS);
  }

  int sqlite3_column_type(Pointer stmt, int index) {
    return _sqlite3_column_type.callReturningInt2(stmt.toJS, index.toJS);
  }

  JsBigInt sqlite3_column_int64(Pointer stmt, int index) {
    return JsBigInt(_sqlite3_column_int64.callAsFunction(
        null, stmt.toJS, index.toJS) as JSBigInt);
  }

  double sqlite3_column_double(Pointer stmt, int index) {
    return (_sqlite3_column_double.callAsFunction(null, stmt.toJS, index.toJS)
            as JSNumber)
        .toDartDouble;
  }

  int sqlite3_column_bytes(Pointer stmt, int index) {
    return _sqlite3_column_bytes.callReturningInt2(stmt.toJS, index.toJS);
  }

  Pointer sqlite3_column_text(Pointer stmt, int index) {
    return _sqlite3_column_text.callReturningInt2(stmt.toJS, index.toJS);
  }

  Pointer sqlite3_column_blob(Pointer stmt, int index) {
    return _sqlite3_column_blob.callReturningInt2(stmt.toJS, index.toJS);
  }

  int sqlite3_value_type(Pointer value) {
    return _sqlite3_value_type.callReturningInt(value.toJS);
  }

  JsBigInt sqlite3_value_int64(Pointer value) {
    return JsBigInt(
        _sqlite3_value_int64.callAsFunction(null, value.toJS) as JSBigInt);
  }

  double sqlite3_value_double(Pointer value) {
    return (_sqlite3_value_double.callAsFunction(null, value.toJS) as JSNumber)
        .toDartDouble;
  }

  int sqlite3_value_bytes(Pointer value) {
    return _sqlite3_value_bytes.callReturningInt(value.toJS);
  }

  Pointer sqlite3_value_text(Pointer value) {
    return _sqlite3_value_text.callReturningInt(value.toJS);
  }

  Pointer sqlite3_value_blob(Pointer value) {
    return _sqlite3_value_blob.callReturningInt(value.toJS);
  }

  void sqlite3_result_null(Pointer context) {
    _sqlite3_result_null.callReturningVoid(context.toJS);
  }

  void sqlite3_result_int64(Pointer context, BigInt value) {
    _sqlite3_result_int64.callReturningVoid2(
        context.toJS, JsBigInt.fromBigInt(value).jsObject);
  }

  void sqlite3_result_double(Pointer context, double value) {
    _sqlite3_result_double.callReturningVoid2(context.toJS, value.toJS);
  }

  void sqlite3_result_text(
      Pointer context, Pointer text, int length, Pointer a) {
    _sqlite3_result_text.callReturningVoid4(
        context.toJS, text.toJS, length.toJS, a.toJS);
  }

  void sqlite3_result_blob64(
      Pointer context, Pointer blob, int length, Pointer a) {
    _sqlite3_result_blob64.callReturningVoid4(
        context.toJS, blob.toJS, JsBigInt.fromInt(length).jsObject, a.toJS);
  }

  void sqlite3_result_error(Pointer context, Pointer text, int length) {
    _sqlite3_result_error.callReturningVoid3(
        context.toJS, text.toJS, length.toJS);
  }

  int sqlite3_user_data(Pointer context) {
    return _sqlite3_user_data.callReturningInt(context.toJS);
  }

  Pointer sqlite3_aggregate_context(Pointer context, int nBytes) {
    return _sqlite3_aggregate_context.callReturningInt2(
        context.toJS, nBytes.toJS);
  }

  int sqlite3_step(Pointer stmt) => _sqlite3_step.callReturningInt(stmt.toJS);

  int sqlite3_reset(Pointer stmt) => _sqlite3_reset.callReturningInt(stmt.toJS);

  int sqlite3_finalize(Pointer stmt) =>
      _sqlite3_finalize.callReturningInt(stmt.toJS);

  int sqlite3_changes(Pointer db) => _sqlite3_changes.callReturningInt(db.toJS);

  int sqlite3_stmt_isexplain(Pointer stmt) =>
      _sqlite3_stmt_isexplain.callReturningInt(stmt.toJS);

  int sqlite3_stmt_readonly(Pointer stmt) =>
      _sqlite3_stmt_readonly.callReturningInt(stmt.toJS);

  int sqlite3_last_insert_rowid(Pointer db) =>
      JsBigInt(_sqlite3_last_insert_rowid.callReturningBigInt(db.toJS))
          .asDartInt;

  int sqlite3_get_autocommit(Pointer db) =>
      _sqlite3_get_autocommit.callReturningInt(db.toJS);

  int sqlite3_db_config(Pointer db, int op, int value) {
    final function = _sqlite3_db_config;
    if (function != null) {
      return function.callReturningInt3(db.toJS, op.toJS, value.toJS);
    } else {
      return 1; // Not supported with this wasm build
    }
  }

  Pointer get sqlite3_temp_directory {
    return _sqlite3_temp_directory.value.toDartInt;
  }

  set sqlite3_temp_directory(Pointer value) {
    _sqlite3_temp_directory.value = value.toJS;
  }
}

int _runVfs(void Function() body) {
  try {
    body();
    return SqlError.SQLITE_OK;
  } on VfsException catch (e) {
    return e.returnCode;
  } on Object {
    return SqlError.SQLITE_ERROR;
  }
}

extension WrappedMemory on Memory {
  ByteBuffer get dartBuffer => buffer.toDart;

  Uint8List get asBytes => buffer.toDart.asUint8List();

  int strlen(int address) {
    assert(address != 0, 'Null pointer dereference');

    final bytes = dartBuffer.asUint8List(address);

    var length = 0;
    while (bytes[length] != 0) {
      length++;
    }

    return length;
  }

  int int32ValueOfPointer(Pointer pointer) {
    assert(pointer != 0, 'Null pointer dereference');
    return dartBuffer.asInt32List()[pointer >> 2];
  }

  void setInt32Value(Pointer pointer, int value) {
    assert(pointer != 0, 'Null pointer dereference');
    dartBuffer.asInt32List()[pointer >> 2] = value;
  }

  void setInt64Value(Pointer pointer, JsBigInt value) {
    assert(pointer != 0, 'Null pointer dereference');
    dartBuffer.asByteData().setBigInt64(pointer, value, true);
  }

  String readString(int address, [int? length]) {
    assert(address != 0, 'Null pointer dereference');
    return utf8
        .decode(dartBuffer.asUint8List(address, length ?? strlen(address)));
  }

  String? readNullableString(int address, [int? length]) {
    if (address == 0) return null;

    return utf8
        .decode(dartBuffer.asUint8List(address, length ?? strlen(address)));
  }

  Uint8List copyRange(Pointer pointer, int length) {
    final list = Uint8List(length);
    list.setAll(0, dartBuffer.asUint8List(pointer, length));
    return list;
  }
}

class _InjectedValues {
  late WasmBindings bindings;
  late Map<String, Map<String, JSObject>> injectedValues;

  late Memory memory;

  final DartCallbacks callbacks = DartCallbacks();

  _InjectedValues() {
    final memory = this.memory = Memory(MemoryDescriptor(initial: 16.toJS));

    injectedValues = {
      'env': {'memory': memory},
      'dart': {
        // See assets/wasm/bridge.h
        'error_log': ((Pointer ptr) {
          print('[sqlite3] ${memory.readString(ptr)}');
        }).toJS,
        'xOpen': ((int vfsId, Pointer zName, Pointer dartFdPtr, int flags,
            Pointer pOutFlags) {
          final vfs = callbacks.registeredVfs[vfsId]!;
          final path = Sqlite3Filename(memory.readNullableString(zName));

          return _runVfs(() {
            final result = vfs.xOpen(path, flags);
            final fd = callbacks.registerFile(result.file);

            memory.setInt32Value(dartFdPtr, fd);
            if (pOutFlags != 0) {
              memory.setInt32Value(pOutFlags, result.outFlags);
            }
          });
        }).toJS,
        'xDelete': ((int vfsId, Pointer zName, int syncDir) {
          final vfs = callbacks.registeredVfs[vfsId]!;
          final path = memory.readString(zName);

          return _runVfs(() => vfs.xDelete(path, syncDir));
        }).toJS,
        'xAccess': ((int vfsId, Pointer zName, int flags, Pointer pResOut) {
          final vfs = callbacks.registeredVfs[vfsId]!;
          final path = memory.readString(zName);

          return _runVfs(() {
            final res = vfs.xAccess(path, flags);
            memory.setInt32Value(pResOut, res);
          });
        }).toJS,
        'xFullPathname': ((int vfsId, Pointer zName, int nOut, Pointer zOut) {
          final vfs = callbacks.registeredVfs[vfsId]!;
          final path = memory.readString(zName);

          return _runVfs(() {
            final fullPath = vfs.xFullPathName(path);
            final encoded = utf8.encode(fullPath);

            if (encoded.length > nOut) {
              throw VfsException(SqlError.SQLITE_CANTOPEN);
            }

            memory.asBytes
              ..setAll(zOut, encoded)
              ..[zOut + encoded.length] = 0;
          });
        }).toJS,
        'xRandomness': ((int vfsId, int nByte, Pointer zOut) {
          final vfs = callbacks.registeredVfs[vfsId];

          return _runVfs(() {
            final target = memory.buffer.toDart.asUint8List(zOut, nByte);

            if (vfs != null) {
              vfs.xRandomness(target);
            } else {
              // Fall back to a default random source. We're using this to
              // implement `getentropy` in C which is used by sqlite3mc.
              return BaseVirtualFileSystem.generateRandomness(target);
            }
          });
        }).toJS,
        'xSleep': ((int vfsId, int micros) {
          final vfs = callbacks.registeredVfs[vfsId]!;

          return _runVfs(() {
            vfs.xSleep(Duration(microseconds: micros));
          });
        }).toJS,
        'xCurrentTimeInt64': ((int vfsId, Pointer target) {
          final vfs = callbacks.registeredVfs[vfsId]!;
          final time = vfs.xCurrentTime();

          // dartvfs_currentTimeInt64 will turn this into the right value, it's
          // annoying to do in JS due to the lack of proper ints.
          memory.setInt64Value(
              target, JsBigInt.fromInt(time.millisecondsSinceEpoch));
        }).toJS,
        'xDeviceCharacteristics': ((int fd) {
          final file = callbacks.openedFiles[fd]!;
          return file.xDeviceCharacteristics;
        }).toJS,
        'xClose': ((int fd) {
          final file = callbacks.openedFiles[fd]!;
          return _runVfs(() {
            file.xClose();
            callbacks.openedFiles.remove(fd);
          });
        }).toJS,
        'xRead': ((int fd, Pointer target, int amount, JSBigInt offset) {
          final file = callbacks.openedFiles[fd]!;
          return _runVfs(() {
            file.xRead(memory.buffer.toDart.asUint8List(target, amount),
                JsBigInt(offset).asDartInt);
          });
        }).toJS,
        'xWrite': ((int fd, Pointer source, int amount, JSBigInt offset) {
          final file = callbacks.openedFiles[fd]!;
          return _runVfs(() {
            file.xWrite(memory.buffer.toDart.asUint8List(source, amount),
                JsBigInt(offset).asDartInt);
          });
        }).toJS,
        'xTruncate': ((int fd, JSBigInt size) {
          final file = callbacks.openedFiles[fd]!;
          return _runVfs(() => file.xTruncate(JsBigInt(size).asDartInt));
        }).toJS,
        'xSync': ((int fd, int flags) {
          final file = callbacks.openedFiles[fd]!;
          return _runVfs(() => file.xSync(flags));
        }).toJS,
        'xFileSize': ((int fd, Pointer sizePtr) {
          final file = callbacks.openedFiles[fd]!;
          return _runVfs(() {
            final size = file.xFileSize();
            memory.setInt32Value(sizePtr, size);
          });
        }).toJS,
        'xLock': ((int fd, int flags) {
          final file = callbacks.openedFiles[fd]!;
          return _runVfs(() => file.xLock(flags));
        }).toJS,
        'xUnlock': ((int fd, int flags) {
          final file = callbacks.openedFiles[fd]!;
          return _runVfs(() => file.xUnlock(flags));
        }).toJS,
        'xCheckReservedLock': ((int fd, Pointer pResOut) {
          final file = callbacks.openedFiles[fd]!;
          return _runVfs(() {
            final status = file.xCheckReservedLock();
            memory.setInt32Value(pResOut, status);
          });
        }).toJS,
        'function_xFunc': ((Pointer ctx, int args, Pointer value) {
          final id = bindings.sqlite3_user_data(ctx);
          callbacks.functions[id]!.xFunc!(
            WasmContext(bindings, ctx, callbacks),
            WasmValueList(bindings, args, value),
          );
        }).toJS,
        'function_xStep': ((Pointer ctx, int args, Pointer value) {
          final id = bindings.sqlite3_user_data(ctx);
          callbacks.functions[id]!.xStep!(
            WasmContext(bindings, ctx, callbacks),
            WasmValueList(bindings, args, value),
          );
        }).toJS,
        'function_xInverse': ((Pointer ctx, int args, Pointer value) {
          final id = bindings.sqlite3_user_data(ctx);
          callbacks.functions[id]!.xInverse!(
            WasmContext(bindings, ctx, callbacks),
            WasmValueList(bindings, args, value),
          );
        }).toJS,
        'function_xFinal': ((Pointer ctx) {
          final id = bindings.sqlite3_user_data(ctx);
          callbacks
              .functions[id]!.xFinal!(WasmContext(bindings, ctx, callbacks));
        }).toJS,
        'function_xValue': ((Pointer ctx) {
          final id = bindings.sqlite3_user_data(ctx);
          callbacks
              .functions[id]!.xValue!(WasmContext(bindings, ctx, callbacks));
        }).toJS,
        'function_forget': ((Pointer ctx) {
          callbacks.forget(ctx);
        }).toJS,
        'function_compare':
            ((Pointer ctx, int lengthA, Pointer a, int lengthB, int b) {
          final aStr = memory.readNullableString(a, lengthA);
          final bStr = memory.readNullableString(b, lengthB);

          return callbacks.functions[ctx]!.collation!(aStr, bStr);
        }).toJS,
        'function_hook':
            ((int id, int kind, Pointer _, Pointer table, JSBigInt rowId) {
          final tableName = memory.readString(table);

          callbacks.installedUpdateHook
              ?.call(kind, tableName, JsBigInt(rowId).asDartInt);
        }).toJS,
        'function_commit_hook': ((int id) {
          return callbacks.installedCommitHook?.call();
        }).toJS,
        'function_rollback_hook': ((int id) {
          callbacks.installedRollbackHook?.call();
        }).toJS,
      }
    };
  }
}

class DartCallbacks {
  int _id = 0;
  final Map<int, RegisteredFunctionSet> functions = {};

  int aggregateContextId = 1;
  final Map<int, AggregateContext<Object?>> aggregateContexts = {};

  final Map<int, VirtualFileSystem> registeredVfs = {};
  final Map<int, VirtualFileSystemFile> openedFiles = {};

  RawUpdateHook? installedUpdateHook;
  RawCommitHook? installedCommitHook;
  RawRollbackHook? installedRollbackHook;

  int register(RegisteredFunctionSet set) {
    final id = _id++;
    functions[id] = set;
    return id;
  }

  int registerVfs(VirtualFileSystem vfs) {
    final id = registeredVfs.length;
    registeredVfs[id] = vfs;
    return id;
  }

  int registerFile(VirtualFileSystemFile file) {
    final id = openedFiles.length;
    openedFiles[id] = file;
    return id;
  }

  void forget(int id) => functions.remove(id);

  static final sqliteVfsPointer = Expando<int>();
}

class RegisteredFunctionSet {
  final RawXFunc? xFunc;
  final RawXStep? xStep;
  final RawXFinal? xFinal;

  final RawXFinal? xValue;
  final RawXStep? xInverse;

  final RawCollation? collation;

  RegisteredFunctionSet({
    this.xFunc,
    this.xStep,
    this.xFinal,
    this.xValue,
    this.xInverse,
    this.collation,
  });
}

extension on JSFunction {
  @JS('call')
  external JSNumber _call5(
      JSAny? r, JSAny? a0, JSAny? a1, JSAny? a2, JSAny? a3, JSAny? a4);

  @JS('call')
  external JSNumber _call6(JSAny? r, JSAny? a0, JSAny? a1, JSAny? a2, JSAny? a3,
      JSAny? a4, JSAny? a5);

  int callReturningInt0() {
    return (callAsFunction(null) as JSNumber).toDartInt;
  }

  int callReturningInt(JSAny? arg) {
    return (callAsFunction(null, arg) as JSNumber).toDartInt;
  }

  int callReturningInt2(JSAny? arg0, JSAny? arg1) {
    return (callAsFunction(null, arg0, arg1) as JSNumber).toDartInt;
  }

  int callReturningInt3(JSAny? arg0, JSAny? arg1, JSAny? arg2) {
    return (callAsFunction(null, arg0, arg1, arg2) as JSNumber).toDartInt;
  }

  int callReturningInt4(JSAny? arg0, JSAny? arg1, JSAny? arg2, JSAny? arg3) {
    return (callAsFunction(null, arg0, arg1, arg2, arg3) as JSNumber).toDartInt;
  }

  int callReturningInt5(
      JSAny? arg0, JSAny? arg1, JSAny? arg2, JSAny? arg3, JSAny? arg4) {
    return _call5(null, arg0, arg1, arg2, arg3, arg4).toDartInt;
  }

  int callReturningInt6(JSAny? arg0, JSAny? arg1, JSAny? arg2, JSAny? arg3,
      JSAny? arg4, JSAny? arg5) {
    return _call6(null, arg0, arg1, arg2, arg3, arg4, arg5).toDartInt;
  }

  JSBigInt callReturningBigInt([JSAny? arg]) {
    return callAsFunction(null, arg) as JSBigInt;
  }

  void callReturningVoid([JSAny? arg]) {
    callAsFunction(null, arg);
  }

  void callReturningVoid2(JSAny? arg0, JSAny? arg1) {
    callAsFunction(null, arg0, arg1);
  }

  void callReturningVoid3(JSAny? arg0, JSAny? arg1, JSAny? arg2) {
    callAsFunction(null, arg0, arg1, arg2);
  }

  void callReturningVoid4(JSAny? arg0, JSAny? arg1, JSAny? arg2, JSAny? arg3) {
    callAsFunction(null, arg0, arg1, arg2, arg3);
  }
}<|MERGE_RESOLUTION|>--- conflicted
+++ resolved
@@ -83,9 +83,6 @@
       _sqlite3_stmt_readonly,
       _sqlite3_stmt_isexplain;
 
-<<<<<<< HEAD
-  final JSFunction? _sqlite3_db_config, _sqlite3_initialize;
-=======
   // The released WASM bundle only exposes functions referenced in this file.
   // So, when we release a new version of `package:sqlite3` using additional
   // functions, we can't assume that existing bundles also have those functions.
@@ -93,7 +90,6 @@
       _sqlite3_initialize,
       _commit_hooks,
       _rollback_hooks;
->>>>>>> b81d20ae
 
   final Global _sqlite3_temp_directory;
 
@@ -171,11 +167,8 @@
         _sqlite3_stmt_readonly = instance.functions['sqlite3_stmt_readonly']!,
         _sqlite3_db_config = instance.functions['dart_sqlite3_db_config_int'],
         _sqlite3_initialize = instance.functions['sqlite3_initialize'],
-<<<<<<< HEAD
-=======
         _commit_hooks = instance.functions['dart_sqlite3_commits'],
         _rollback_hooks = instance.functions['dart_sqlite3_rollbacks'],
->>>>>>> b81d20ae
         _sqlite3_temp_directory = instance.globals['sqlite3_temp_directory']!
 
   // Note when adding new fields: We remove functions from the wasm module that
