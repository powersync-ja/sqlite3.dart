--- conflicted
+++ resolved
@@ -1,15 +1,11 @@
 name: sqlite3
 description: Provides lightweight yet convenient bindings to SQLite by using dart:ffi
-<<<<<<< HEAD
-version: 2.4.7
-=======
 version: 2.5.0
->>>>>>> 79770f3a
 homepage: https://github.com/simolus3/sqlite3.dart/tree/main/sqlite3
 issue_tracker: https://github.com/simolus3/sqlite3.dart/issues
 
 environment:
-  sdk: '>=3.5.0 <4.0.0'
+  sdk: ">=3.5.0 <4.0.0"
 
 # This package supports all platforms listed below.
 platforms:
@@ -28,7 +24,7 @@
 
 dependencies:
   collection: ^1.15.0
-  ffi: '>=1.2.1 <3.0.0'
+  ffi: ">=1.2.1 <3.0.0"
   meta: ^1.3.0
   path: ^1.8.0
   web: ^1.0.0
