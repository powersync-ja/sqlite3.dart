@Tags(['wasm'])
library;

import 'dart:js_interop';
import 'dart:js_interop_unsafe';

import 'package:http/http.dart' as http;
import 'package:sqlite3/wasm.dart';
import 'package:test/test.dart';
import 'package:web/web.dart' as web;

import 'utils.dart';

void main() {
  for (final throughFetch in [false, true]) {
    group(throughFetch ? 'with fetch' : 'manually', () {
      late WasmSqlite3 sqlite3;

      setUpAll(() async {
        if (throughFetch) {
          sqlite3 = await loadSqlite3();
        } else {
          final channel = spawnHybridUri('/test/wasm/asset_server.dart');
          final port = (await channel.stream.first as double).toInt();

          final sqliteWasm =
              Uri.parse('http://localhost:$port/example/web/sqlite3.wasm');

          final response = await http.get(sqliteWasm);
          if (response.statusCode != 200) {
            throw StateError(
                'Could not load module (${response.statusCode} ${response.body})');
          }

          sqlite3 = await WasmSqlite3.load(response.bodyBytes);
          sqlite3.registerVirtualFileSystem(
            InMemoryFileSystem(),
            makeDefault: true,
          );
        }
      });

      test('get version', () {
        final version = sqlite3.version;
        expect(
          version,
          isA<Version>()
<<<<<<< HEAD
              .having((e) => e.libVersion, 'libVersion', startsWith('3.47')),
=======
              .having((e) => e.libVersion, 'libVersion', startsWith('3.48')),
>>>>>>> b81d20ae
        );
      });

      test('can use current date', () {
        final db = sqlite3.openInMemory();
        addTearDown(db.dispose);

        final results =
            db.select("SELECT strftime('%s', CURRENT_TIMESTAMP) AS r");
        final row = results.single['r'] as String;

        expect(int.parse(row),
            closeTo(DateTime.now().millisecondsSinceEpoch ~/ 1000, 5));
      });
    });
  }

  group(
    'can be used in workers',
    () {
      late String workerUri;
      late String wasmUri;

      setUpAll(() async {
        final channel = spawnHybridUri('/test/wasm/worker_server.dart');
        final port = (await channel.stream.first as double).toInt();

        final uri = 'http://localhost:$port/worker.dart.js';
        wasmUri = 'http://localhost:$port/sqlite3.wasm';
        final blob = web.Blob(['importScripts("$uri");'.toJS].toJS,
            web.BlobPropertyBag(type: 'application/javascript'));

        workerUri = web.URL.createObjectURL(blob);
      });

      // See worker.dart for the supported backends
      for (final backend in ['memory', 'opfs-simple', 'opfs', 'indexeddb']) {
        final requiresSab = backend == 'opfs';
        final missingSab =
            requiresSab && globalContext.has('SharedArrayBuffer');

        test(
          backend,
          () async {
            final worker = web.Worker(workerUri.toJS);

            web.EventStreamProviders.errorEvent
                .forTarget(worker)
                .listen((error) {
              if (error.instanceOfString('ErrorEvent')) {
                final event = error as web.ErrorEvent;
                fail('Error ${event.message} - ${event.error}');
              } else {
                fail(error.toString());
              }
            });

            // Inform the worker about the test we want to run
            worker.postMessage([backend.toJS, wasmUri.toJS].toJS);

            final response = (await web.EventStreamProviders.messageEvent
                    .forTarget(worker)
                    .first)
                .data as JSArray;
            final status = response.toDart[0] as JSBoolean;

            if (!status.toDart) {
              throw 'Exception in worker: $response';
            }
          },
          skip: missingSab
              ? 'This test requires SharedArrayBuffers that cannot be enabled '
                  'on this platform with a simple `dart test` setup.'
              : null,
          onPlatform: {
            if (backend == 'opfs')
              'chrome || edge':
                  Skip('todo: Always times out in GitHub actions'),
            if (backend == 'opfs')
              'firefox': Skip('todo: Currently broken in firefox'),
          },
        );
      }
    },
  );
}<|MERGE_RESOLUTION|>--- conflicted
+++ resolved
@@ -45,11 +45,7 @@
         expect(
           version,
           isA<Version>()
-<<<<<<< HEAD
-              .having((e) => e.libVersion, 'libVersion', startsWith('3.47')),
-=======
               .having((e) => e.libVersion, 'libVersion', startsWith('3.48')),
->>>>>>> b81d20ae
         );
       });
 
