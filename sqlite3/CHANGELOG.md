--- conflicted
+++ resolved
@@ -1,5 +1,3 @@
-<<<<<<< HEAD
-=======
 ## 2.5.0
 
 - Allow registering custom virtual file systems on all platforms. Previously,
@@ -7,7 +5,6 @@
 - IndexedDB file system: Store `ArrayBuffer`s instead of `Blob`s when it looks
   like storing blobs would cause issues.
 
->>>>>>> 79770f3a
 ## 2.4.7
 
 - Web: Improve performance of in-memory and IndexedDB file system implementations.
@@ -74,11 +71,11 @@
 
 ## 2.0.0
 
-- __Breaking__: The WASM implementation no longer registers a default virtual
+- **Breaking**: The WASM implementation no longer registers a default virtual
   file system. Instead, `registerVirtualFileSystem` needs to be used to add
   desired file system implementations.
-- __Breaking__: Fix a typo, `CommmonSqlite3` is now called `CommonSqlite3`.
-- __Breaking__: Introduce class modifiers on classes of this package that aren't
+- **Breaking**: Fix a typo, `CommmonSqlite3` is now called `CommonSqlite3`.
+- **Breaking**: Introduce class modifiers on classes of this package that aren't
   meant to be extended or implemented by users.
 - Add `PreparedStatement.reset()`.
 - Add the `CustomStatementParameter` class which can be passed as a statement
@@ -159,7 +156,7 @@
 - Add support for application-defined window functions. To register a custom
   window function, implement `WindowFunction` and register your function with
   `database.registerAggregateFunction`.
-- __Breaking__ (For the experimental `package:sqlite3/wasm.dart` library):
+- **Breaking** (For the experimental `package:sqlite3/wasm.dart` library):
   - The IndexedDB implementation now stores data in 4k blocks instead of full files.
   - Removed `IndexedDbFileSystem.load`. Use `IndexedDbFileSystem.open` instead.
   - An `IndexedDbFileSystem` now stores all files, the concept of a persistence
