--- conflicted
+++ resolved
@@ -1,19 +1,5 @@
 PODS:
   - FlutterMacOS (1.0.0)
-<<<<<<< HEAD
-  - sqlite3 (3.47.0):
-    - sqlite3/common (= 3.47.0)
-  - sqlite3/common (3.47.0)
-  - sqlite3/dbstatvtab (3.47.0):
-    - sqlite3/common
-  - sqlite3/fts5 (3.47.0):
-    - sqlite3/common
-  - sqlite3/perf-threadsafe (3.47.0):
-    - sqlite3/common
-  - sqlite3/rtree (3.47.0):
-    - sqlite3/common
-  - sqlite3/spellfix1 (3.47.0):
-=======
   - sqlite3 (3.48.0):
     - sqlite3/common (= 3.48.0)
   - sqlite3/common (3.48.0)
@@ -26,16 +12,11 @@
   - sqlite3/rtree (3.48.0):
     - sqlite3/common
   - sqlite3/spellfix1 (3.48.0):
->>>>>>> b81d20ae
     - sqlite3/common
   - sqlite3_flutter_libs (0.0.1):
     - Flutter
     - FlutterMacOS
-<<<<<<< HEAD
-    - sqlite3 (~> 3.47.0)
-=======
     - sqlite3 (~> 3.48.0)
->>>>>>> b81d20ae
     - sqlite3/dbstatvtab
     - sqlite3/fts5
     - sqlite3/perf-threadsafe
@@ -58,18 +39,9 @@
 
 SPEC CHECKSUMS:
   FlutterMacOS: 8f6f14fa908a6fb3fba0cd85dbd81ec4b251fb24
-<<<<<<< HEAD
-  sqlite3: 0aa20658a9b238a3b1ff7175eb7bdd863b0ab4fd
-  sqlite3_flutter_libs: 4ed45d66960c84b1616c887c9818c832d4289092
-
-PODFILE CHECKSUM: 61e9fedf3423d4f00828847139028f442a455364
-
-COCOAPODS: 1.14.3
-=======
   sqlite3: 3da10a59910c809fb584a93aa46a3f05b785e12e
   sqlite3_flutter_libs: c26d86af4ad88f1465dc4e07e6dc6931eef228e4
 
 PODFILE CHECKSUM: 61e9fedf3423d4f00828847139028f442a455364
 
-COCOAPODS: 1.16.2
->>>>>>> b81d20ae
+COCOAPODS: 1.16.2